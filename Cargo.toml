--- conflicted
+++ resolved
@@ -10,13 +10,8 @@
 
 [dependencies]
 axum = "0.7.7"
-<<<<<<< HEAD
-serde = { version = "1.0.214", features = ["derive"] }
 thiserror = "2.0.3"
-=======
 serde = { version = "1.0.215", features = ["derive"] }
-thiserror = "2.0.1"
->>>>>>> c224a92a
 time = "0.3.36"
 tokio = { version = "1.41.1", features = ["full"] }
 tower-http = { version = "0.6.1", features = ["trace"] }
