[package]
name = "mozart"
version = "0.1.0"
edition = "2021"

[features]
default = []
haskell = []

[dependencies]
axum = "0.7.7"
<<<<<<< HEAD
serde = { version = "1.0.213", features = ["derive"] }
thiserror = "1.0.64"
=======
serde = { version = "1.0.210", features = ["derive"] }
thiserror = "1.0.65"
>>>>>>> d5ef55d2
time = "0.3.36"
tokio = { version = "1.41.0", features = ["full"] }
tower-http = { version = "0.6.1", features = ["trace"] }
tracing = "0.1.40"
tracing-subscriber = { version = "0.3.18", features = ["time", "local-time"] }
uuid = { version = "1.11.0", features = ["fast-rng", "v4"] }

[dev-dependencies]
tower = { version = "0.5.1", features = ["util"] }<|MERGE_RESOLUTION|>--- conflicted
+++ resolved
@@ -9,13 +9,8 @@
 
 [dependencies]
 axum = "0.7.7"
-<<<<<<< HEAD
 serde = { version = "1.0.213", features = ["derive"] }
-thiserror = "1.0.64"
-=======
-serde = { version = "1.0.210", features = ["derive"] }
 thiserror = "1.0.65"
->>>>>>> d5ef55d2
 time = "0.3.36"
 tokio = { version = "1.41.0", features = ["full"] }
 tower-http = { version = "0.6.1", features = ["trace"] }
