[package]
name = "mozart"
version = "0.1.0"
edition = "2021"

[features]
default = []
haskell = []

[dependencies]
axum = "0.7.7"
serde = { version = "1.0.210", features = ["derive"] }
thiserror = "1.0.64"
time = "0.3.36"
tokio = { version = "1.40.0", features = ["full"] }
<<<<<<< HEAD
tracing = "0.1.40"
tracing-subscriber = { version = "0.3.18", features = ["time"] }
uuid = { version = "1.10.0", features = ["fast-rng", "v4"] }
=======
uuid = { version = "1.11.0", features = ["fast-rng", "v4"] }
>>>>>>> fe3bf475

[dev-dependencies]
tower = { version = "0.5.1", features = ["util"] }<|MERGE_RESOLUTION|>--- conflicted
+++ resolved
@@ -13,13 +13,9 @@
 thiserror = "1.0.64"
 time = "0.3.36"
 tokio = { version = "1.40.0", features = ["full"] }
-<<<<<<< HEAD
 tracing = "0.1.40"
 tracing-subscriber = { version = "0.3.18", features = ["time"] }
-uuid = { version = "1.10.0", features = ["fast-rng", "v4"] }
-=======
 uuid = { version = "1.11.0", features = ["fast-rng", "v4"] }
->>>>>>> fe3bf475
 
 [dev-dependencies]
 tower = { version = "0.5.1", features = ["util"] }